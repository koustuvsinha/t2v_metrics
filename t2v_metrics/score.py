--- conflicted
+++ resolved
@@ -1,7 +1,4 @@
-<<<<<<< HEAD
 # from abc import abstractmethod
-=======
->>>>>>> cf33df4b
 from typing import List, TypedDict, Union, Optional
 from tqdm import tqdm
 import torch
